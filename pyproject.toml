[build-system]
requires = ["setuptools>=40.8.0", "wheel"]
build-backend = "setuptools.build_meta"

[project]
#replace_package_name_marker
name="dspy-ai"
#replace_package_version_marker
version="2.4.10"
description = "DSPy"
readme = "README.md"
authors = [{ name = "Omar Khattab", email = "okhattab@stanford.edu" }]
license = { text = "MIT License" }
requires-python = ">=3.9, <3.13"
classifiers = [
    "Development Status :: 3 - Alpha",
    "Intended Audience :: Science/Research",
    "License :: OSI Approved :: MIT License",
    "Operating System :: POSIX :: Linux",
    "Programming Language :: Python :: 3",    # removed 3.8
    "Programming Language :: Python :: 3.9",
]

# We have both project and tool.poetry.dependencies. Should we remove one?
# tool.poetry.dependencies is a convenience thing for poetry users.
# project dependencies function similarly to requirements.txt,
# `pip install .` will pull from pyproject.toml dependencies

dependencies = [
    "backoff~=2.2.1",
    "joblib~=1.3.2",
    "openai>=0.28.1,<2.0.0",
    "pandas",
    "regex",
    "ujson",
    "tqdm",
    "datasets>=2.14.6,<3.0.0",
    "requests",
    "optuna",
    "pydantic~=2.0",
    "structlog",
    "jinja2"
]

[project.optional-dependencies]
anthropic = ["anthropic>=0.18.0,<1.0.0"]
chromadb = ["chromadb~=0.4.14"]
qdrant = ["qdrant-client>=1.6.2", "fastembed>=0.2.0"]
marqo = ["marqo"]
epsilla = ["pyepsilla~=0.3.7"]
pinecone = ["pinecone-client~=2.2.4"]
weaviate = ["weaviate-client~=4.5.4"]
milvus = ["pymilvus~=2.3.7"]
aws = ["boto3~=1.34.78"]
docs = [
    "sphinx>=4.3.0",
    "furo>=2023.3.27",
    "docutils<0.17",
    "m2r2",
    "myst-parser",
    "myst-nb",
    "sphinx-autobuild",
    "sphinx_rtd_theme",
    "autodoc_pydantic",
    "sphinx-reredirects>=0.1.2",
    "sphinx-automodapi==0.16.0",
]
dev = ["pytest>=6.2.5"]
fastembed = ["fastembed>=0.2.0"]

[project.urls]
homepage = "https://github.com/stanfordnlp/dspy"

[tool.poetry]
name = "dspy"
version = "2.0.8"
description = "DSPy"
authors = ["Omar Khattab <okhattab@stanford.edu>"]
license = "MIT"
readme = "README.md"
homepage = "https://github.com/stanfordnlp/dspy"
repository = "https://github.com/stanfordnlp/dspy"
# documentation = "https://dspy-ai.readthedocs.io"
keywords = ["dspy", "ai", "language models", "llm", "openai"]
# may be a bit much


[tool.poetry.dependencies]
python = ">=3.9,<3.13"
pydantic = "^2.0"
backoff = "^2.2.1"
joblib = "^1.3.2"
openai = ">=0.28.1,<2.0.0"
pandas = "^2.1.1"
regex = "^2023.10.3"
ujson = "^5.8.0"
tqdm = "^4.66.1"
datasets = "^2.14.6"
requests = "^2.31.0"
optuna = "^3.4.0"
anthropic = { version = ">=0.18.0,<1.0.0", optional = true }
chromadb = { version = "^0.4.14", optional = true }
fastembed = { version = ">=0.2.0", optional = true }
marqo = { version = "*", optional = true }
pyepsilla = {version = "^0.3.7", optional = true}
qdrant-client = { version = "^1.6.2", optional = true }
pinecone-client = { version = "^2.2.4", optional = true }
weaviate-client = { version = "^4.5.4", optional = true }
pymilvus = { version = "^2.3.6", optional = true }
boto3 = { version = "^1.34.78", optional = true }
sphinx = { version = ">=4.3.0", optional = true }
furo = { version = ">=2023.3.27", optional = true }
docutils = { version = "<0.17", optional = true }
m2r2 = { version = "*", optional = true }
myst-parser = { version = "*", optional = true }
myst-nb = { version = "*", optional = true }
sphinx-autobuild = { version = "*", optional = true }
sphinx_rtd_theme = { version = "*", optional = true }
autodoc_pydantic = { version = "*", optional = true }
sphinx-reredirects = { version = "^0.1.2", optional = true }
sphinx-automodapi = { version = "0.16.0", optional = true }
groq = { version = "^0.4.2", optional = true }
rich = "^13.7.1"
psycopg2 = { version = "^2.9.9", optional = true }
pgvector = { version = "^0.2.5", optional = true }
structlog = "^24.1.0"
llama-index = {version = "^0.10.30", optional = true}
snowflake-snowpark-python = { version = "*",optional=true, python = ">=3.9,<3.12" }
jinja2 = "^3.1.3"
semver = "^2.13.0"
unifyai = "^0.8.0"



[tool.poetry.group.dev.dependencies]
pytest = "^6.2.5"
transformers = "^4.38.2"
torch = "^2.2.1"
pytest-mock = "^3.12.0"
ruff = "^0.3.0"
black = "^24.2.0"
pre-commit = "^3.7.0"
ipykernel = "^6.29.4"

[tool.poetry.extras]
chromadb = ["chromadb"]
qdrant = ["qdrant-client", "fastembed"]
marqo = ["marqo"]
epsilla = ["pyepsilla"]
pinecone = ["pinecone-client"]
weaviate = ["weaviate-client"]
milvus = ["pymilvus"]
aws = ["boto3"]
postgres = ["psycopg2", "pgvector"]
docs = [
    "sphinx",
    "furo",
    "docutils",
    "m2r2",
    "myst-parser",
    "myst-nb",
    "sphinx-autobuild",
    "sphinx_rtd_theme",
    "autodoc_pydantic",
    "sphinx-reredirects",
    "sphinx-automodapi",
]
fastembed = ["fastembed"]

[tool.poetry.group.doc.dependencies]
mkdocs = ">=1.5.3"
mkdocs-material = ">=9.0.6"
mkdocs-material-extensions = ">=1.3.1"
mkdocs-gen-files = "^0.5.0"
mkdocstrings-python = "^1.7.5"
mkdocstrings = { extras = ["python"], version = ">=0.20.0" }
mike = ">=2.0.0"

[tool.coverage.run]
branch = true
omit = [
    "*/__init__.py",
    "*/test_*.py",
    "*/tests/*.py",
    "*/conftest.py",
    "*/venv/*",
    "*/virtualenv/*",
    "*/.venv/*",
    "*/.virtualenv/*",
    "*/env/*",
    "*/.env/*",
    "*/setup.py",
]

[tool.coverage.report]
exclude_lines = [
    "pragma: no cover",
    "def __repr__",
    "if self.debug:",
    "raise AssertionError",
    "raise NotImplementedError",
    "if __name__ == '__main__':",
    "logger",
    "try",
    "except",
    "^\\s*self\\.\\w+(:\\s*[^=]+)?\\s*=.*$",
    "continue",
]

[tool.ruff]
line-length = 120
indent-width = 4
target-version = "py39"

[tool.ruff.lint]
<<<<<<< HEAD
extend-unsafe-fixes = ["D"]
# List of rules: https://docs.astral.sh/ruff/rules
=======
# Select a minimal set of rules
>>>>>>> 5a3a7f61
select = [
    "F",  # Pyflakes
    "E",  # Pycodestyle
]

ignore = [
    "E501",  # Line too long
]

# Allow fix for all enabled rules (when `--fix`) is provided.
fixable = ["ALL"]
unfixable = []

[tool.ruff.format]
docstring-code-format = false
indent-style = "space"
line-ending = "auto"

[tool.ruff.lint.per-file-ignores]
"**/{tests,testing,docs}/*" = ["ALL"]
"**__init__.py" = ["ALL"]<|MERGE_RESOLUTION|>--- conflicted
+++ resolved
@@ -213,12 +213,7 @@
 target-version = "py39"
 
 [tool.ruff.lint]
-<<<<<<< HEAD
-extend-unsafe-fixes = ["D"]
-# List of rules: https://docs.astral.sh/ruff/rules
-=======
 # Select a minimal set of rules
->>>>>>> 5a3a7f61
 select = [
     "F",  # Pyflakes
     "E",  # Pycodestyle
