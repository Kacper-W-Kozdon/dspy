[build-system]
requires = ["setuptools>=40.8.0", "wheel"]
build-backend = "setuptools.build_meta"

[project]
<<<<<<< HEAD
name = "dspy"
version = "2.0.8"
=======
#replace_package_name_marker
name="dspy-ai"
#replace_package_version_marker
version="2.4.10"
>>>>>>> 55510eec
description = "DSPy"
readme = "README.md"
authors = [{ name = "Omar Khattab", email = "okhattab@stanford.edu" }]
license = { text = "MIT License" }
requires-python = ">=3.9, <3.13"
classifiers = [
    "Development Status :: 3 - Alpha",
    "Intended Audience :: Science/Research",
    "License :: OSI Approved :: MIT License",
    "Operating System :: POSIX :: Linux",
    "Programming Language :: Python :: 3",    # removed 3.8
    "Programming Language :: Python :: 3.9",
]

# We have both project and tool.poetry.dependencies. Should we remove one?
# tool.poetry.dependencies is a convenience thing for poetry users.
# project dependencies function similarly to requirements.txt,
# `pip install .` will pull from pyproject.toml dependencies

dependencies = [
    "backoff~=2.2.1",
    "joblib~=1.3.2",
    "openai>=0.28.1,<2.0.0",
    "pandas",
    "regex",
    "ujson",
    "tqdm",
    "datasets>=2.14.6,<3.0.0",
    "requests",
    "optuna",
    "pydantic~=2.0",
    "structlog",
    "jinja2"
]

[project.optional-dependencies]
anthropic = ["anthropic~=0.18.0"]
chromadb = ["chromadb~=0.4.14"]
qdrant = ["qdrant-client>=1.6.2", "fastembed>=0.2.0"]
marqo = ["marqo"]
epsilla = ["pyepsilla~=0.3.7"]
pinecone = ["pinecone-client~=2.2.4"]
weaviate = ["weaviate-client~=4.5.4"]
milvus = ["pymilvus~=2.3.7"]
aws = ["boto3~=1.34.78"]
docs = [
    "sphinx>=4.3.0",
    "furo>=2023.3.27",
    "docutils<0.17",
    "m2r2",
    "myst-parser",
    "myst-nb",
    "sphinx-autobuild",
    "sphinx_rtd_theme",
    "autodoc_pydantic",
    "sphinx-reredirects>=0.1.2",
    "sphinx-automodapi==0.16.0",
]
dev = ["pytest>=6.2.5"]
fastembed = ["fastembed>=0.2.0"]

[project.urls]
homepage = "https://github.com/stanfordnlp/dspy"

[tool.poetry]
name = "dspy"
version = "2.0.8"
description = "DSPy"
authors = ["Omar Khattab <okhattab@stanford.edu>"]
license = "MIT"
readme = "README.md"
homepage = "https://github.com/stanfordnlp/dspy"
repository = "https://github.com/stanfordnlp/dspy"
# documentation = "https://dspy-ai.readthedocs.io"
keywords = ["dspy", "ai", "language models", "llm", "openai"]
# may be a bit much


[tool.poetry.dependencies]
python = ">=3.9,<3.13"
pydantic = "^2.0"
backoff = "^2.2.1"
joblib = "^1.3.2"
openai = ">=0.28.1,<2.0.0"
pandas = "^2.1.1"
regex = "^2023.10.3"
ujson = "^5.8.0"
tqdm = "^4.66.1"
datasets = "^2.14.6"
requests = "^2.31.0"
optuna = "^3.4.0"
anthropic = { version = "^0.18.0", optional = true }
chromadb = { version = "^0.4.14", optional = true }
fastembed = { version = ">=0.2.0", optional = true }
marqo = { version = "*", optional = true }
pyepsilla = {version = "^0.3.7", optional = true}
qdrant-client = { version = "^1.6.2", optional = true }
pinecone-client = { version = "^2.2.4", optional = true }
weaviate-client = { version = "^4.5.4", optional = true }
pymilvus = { version = "^2.3.6", optional = true }
boto3 = { version = "^1.34.78", optional = true }
sphinx = { version = ">=4.3.0", optional = true }
furo = { version = ">=2023.3.27", optional = true }
docutils = { version = "<0.17", optional = true }
m2r2 = { version = "*", optional = true }
myst-parser = { version = "*", optional = true }
myst-nb = { version = "*", optional = true }
sphinx-autobuild = { version = "*", optional = true }
sphinx_rtd_theme = { version = "*", optional = true }
autodoc_pydantic = { version = "*", optional = true }
sphinx-reredirects = { version = "^0.1.2", optional = true }
sphinx-automodapi = { version = "0.16.0", optional = true }
groq = { version = "^0.4.2", optional = true }
rich = "^13.7.1"
psycopg2 = { version = "^2.9.9", optional = true }
pgvector = { version = "^0.2.5", optional = true }
structlog = "^24.1.0"
llama-index = {version = "^0.10.30", optional = true}
snowflake-snowpark-python = { version = "*",optional=true, python = ">=3.9,<3.12" }
jinja2 = "^3.1.3"
semver = "^2.13.0"
unifyai = "^0.8.0"



[tool.poetry.group.dev.dependencies]
pytest = "^6.2.5"
transformers = "^4.38.2"
torch = "^2.2.1"
pytest-mock = "^3.12.0"
ruff = "^0.3.0"
black = "^24.2.0"
pre-commit = "^3.7.0"
ipykernel = "^6.29.4"

[tool.poetry.extras]
chromadb = ["chromadb"]
qdrant = ["qdrant-client", "fastembed"]
marqo = ["marqo"]
epsilla = ["pyepsilla"]
pinecone = ["pinecone-client"]
weaviate = ["weaviate-client"]
milvus = ["pymilvus"]
aws = ["boto3"]
postgres = ["psycopg2", "pgvector"]
docs = [
    "sphinx",
    "furo",
    "docutils",
    "m2r2",
    "myst-parser",
    "myst-nb",
    "sphinx-autobuild",
    "sphinx_rtd_theme",
    "autodoc_pydantic",
    "sphinx-reredirects",
    "sphinx-automodapi",
]
fastembed = ["fastembed"]

[tool.poetry.group.doc.dependencies]
mkdocs = ">=1.5.3"
mkdocs-material = ">=9.0.6"
mkdocs-material-extensions = ">=1.3.1"
mkdocs-gen-files = "^0.5.0"
mkdocstrings-python = "^1.7.5"
mkdocstrings = { extras = ["python"], version = ">=0.20.0" }
mike = ">=2.0.0"

[tool.coverage.run]
branch = true
omit = [
    "*/__init__.py",
    "*/test_*.py",
    "*/tests/*.py",
    "*/conftest.py",
    "*/venv/*",
    "*/virtualenv/*",
    "*/.venv/*",
    "*/.virtualenv/*",
    "*/env/*",
    "*/.env/*",
    "*/setup.py",
]

[tool.coverage.report]
exclude_lines = [
    "pragma: no cover",
    "def __repr__",
    "if self.debug:",
    "raise AssertionError",
    "raise NotImplementedError",
    "if __name__ == '__main__':",
    "logger",
    "try",
    "except",
    "^\\s*self\\.\\w+(:\\s*[^=]+)?\\s*=.*$",
    "continue",
]

[tool.ruff]
line-length = 120
indent-width = 4
target-version = "py39"
extend-unsafe-fixes = ["D"]

[tool.ruff.lint]
# List of rules: https://docs.astral.sh/ruff/rules
select = [
    # flake8-builtins
    "A",
    # flake8-commas
    "COM812",
    # flake8-comprehensions
    "C4",
    # pydocstyle
    "D",
    # pycodestyle
    "E",
    # Pyflakes
    "F",
    # pyupgrade
    "UP",
    # flake8-bugbear
    "B",
    # flake8-simplify
    "SIM",
    # flake8-implicit-str-concat
    "ISC",
    # pep8-naming
    "N",
    # flake8-annotations
    "ANN",
    # flake8-async
    "ASYNC",
    # flake8-bandid selected
    "S",
    # flake8-print
    "T20",
    # flake8-return
    "RET",
    # flake8-simplify
    "SIM",
    # flake8-unused-arguments
    "ARG",
    # flake8-use-pathlib
    "PTH",
    # eradicate
    "ERA",
    # pandas-vet
    "PD",
    # Import sort
    "I",
    # avoid shadowing
    "PLW",
]
ignore = [
    "D100",
    "D101",
    "D104",
    "D106",
    # missing-type-self
    "ANN101",
    # missing-type-cls
    "ANN102",
    # missing-type-kwargs
    "ANN003",
    # utf-8 encoding skip
    "UP009",
    # Missing return type annotation for special method `__init__`
    "ANN204",
    # Star-arg unpacking after a keyword argument is strongly discouraged
    "B026",
    # Missing type annotation for function argument `self`
    "ANN001",
    # Dynamically typed expressions (typing.Any) are disallowed in `wrapper`
    "ANN401",
    # We don't need docstrings for every method
    "ANN202",
    "D107",
    "D102",
    "D103",
    # Inline lambdas
    "E731",
    # Sometimes we need List and Tuple
    "UP006",
    # Ignore assert
    "S101",
]

# Allow fix for all enabled rules (when `--fix`) is provided.
fixable = ["ALL"]
unfixable = []

[tool.ruff.format]
docstring-code-format = true
quote-style = "double"
# Like Black, indent with spaces, rather than tabs.
indent-style = "space"
# Like Black, respect magic trailing commas.
skip-magic-trailing-comma = false
# Like Black, automatically detect the appropriate line ending.
line-ending = "auto"

[tool.ruff.lint.pydocstyle]
convention = "google"

[tool.ruff.lint.per-file-ignores]
"**/{tests,docs}/*" = ["ALL"]
"**__init__.py" = ["F401"]

<|MERGE_RESOLUTION|>--- conflicted
+++ resolved
@@ -3,15 +3,10 @@
 build-backend = "setuptools.build_meta"
 
 [project]
-<<<<<<< HEAD
-name = "dspy"
-version = "2.0.8"
-=======
 #replace_package_name_marker
 name="dspy-ai"
 #replace_package_version_marker
 version="2.4.10"
->>>>>>> 55510eec
 description = "DSPy"
 readme = "README.md"
 authors = [{ name = "Omar Khattab", email = "okhattab@stanford.edu" }]
